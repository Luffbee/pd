--- conflicted
+++ resolved
@@ -31,11 +31,9 @@
 	StorePeerKeys    map[uint64]int64 `json:"store_peer_keys"`
 }
 
-// GetRegionStats scans regions that intersect range [startKey, endKey) and sums up
-// their statistics.
-func GetRegionStats(f func(startKey, endKey []byte) []*core.RegionInfo, startKey, endKey []byte) *RegionStats {
+// GetRegionStats sums regions' statistics.
+func GetRegionStats(regions []*core.RegionInfo) *RegionStats {
 	stats := newRegionStats()
-	regions := f(startKey, endKey)
 	for _, region := range regions {
 		stats.Observe(region)
 	}
@@ -77,16 +75,4 @@
 		s.StorePeerSize[storeID] += approximateSize
 		s.StorePeerKeys[storeID] += approximateKeys
 	}
-<<<<<<< HEAD
-=======
-}
-
-// GetRegionStats sums regions' statistics.
-func GetRegionStats(regions []*core.RegionInfo) *RegionStats {
-	stats := newRegionStats()
-	for _, region := range regions {
-		stats.Observe(region)
-	}
-	return stats
->>>>>>> 141496b8
 }