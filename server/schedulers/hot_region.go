--- conflicted
+++ resolved
@@ -199,11 +199,7 @@
 		regionRead := cluster.RegionReadStats()
 		storeRead := storesStat.GetStoresBytesReadStat()
 
-<<<<<<< HEAD
-		h.stLoadInfos.ReadLeaders = summaryStoresLoad(h.GetName(),
-=======
 		h.stLoadInfos.ReadLeaders = summaryStoresLoad(
->>>>>>> 7c7efcd5
 			storeRead,
 			h.readPendingSum,
 			regionRead,
@@ -216,28 +212,11 @@
 		storeWrite := storesStat.GetStoresBytesWriteStat()
 
 		h.stLoadInfos.WriteLeaders = summaryStoresLoad(
-<<<<<<< HEAD
-			h.GetName(),
-=======
->>>>>>> 7c7efcd5
 			storeWrite,
 			map[uint64]Influence{},
 			regionWrite,
 			minHotDegree,
 			write, core.LeaderKind)
-<<<<<<< HEAD
-
-		h.stLoadInfos.WritePeers = summaryStoresLoad(
-			h.GetName(),
-			storeWrite,
-			h.writePendingSum,
-			regionWrite,
-			minHotDegree,
-			write, core.RegionKind)
-	}
-}
-
-=======
 
 		h.stLoadInfos.WritePeers = summaryStoresLoad(
 			storeWrite,
@@ -248,7 +227,6 @@
 	}
 }
 
->>>>>>> 7c7efcd5
 func (h *hotScheduler) summaryPendingInfluence() {
 	h.readPendingSum = summaryPendingInfluence(h.readPendings, calcPendingWeight)
 	h.writePendingSum = summaryPendingInfluence(h.writePendings, calcPendingWeight)
@@ -279,10 +257,6 @@
 
 // Load information of all available stores.
 func summaryStoresLoad(
-<<<<<<< HEAD
-	scheName string,
-=======
->>>>>>> 7c7efcd5
 	storeByteRate map[uint64]float64,
 	pendings map[uint64]Influence,
 	storeHotPeers map[uint64][]*statistics.HotPeerStat,
@@ -384,7 +358,6 @@
 }
 
 func (h *hotScheduler) balanceHotWriteRegions(cluster opt.Cluster) []*operator.Operator {
-<<<<<<< HEAD
 	// prefer to balance by peer
 	peerSolver := newBalanceSolver(h, cluster, write, movePeer)
 	ops := peerSolver.solve()
@@ -396,21 +369,6 @@
 	ops = leaderSolver.solve()
 	if len(ops) > 0 {
 		return ops
-=======
-	for i := 0; i < balanceHotRetryLimit; i++ {
-		// prefer to balance by peer
-		peerSolver := newBalanceSolver(h, cluster, write, movePeer)
-		ops := peerSolver.solve()
-		if len(ops) > 0 {
-			return ops
-		}
-
-		leaderSolver := newBalanceSolver(h, cluster, write, transferLeader)
-		ops = leaderSolver.solve()
-		if len(ops) > 0 {
-			return ops
-		}
->>>>>>> 7c7efcd5
 	}
 
 	schedulerCounter.WithLabelValues(h.GetName(), "skip").Inc()
@@ -423,12 +381,9 @@
 	stLoadDetail map[uint64]*storeLoadDetail
 	rwTy         rwType
 	opTy         opType
-<<<<<<< HEAD
 
 	cur *solution
 }
-=======
->>>>>>> 7c7efcd5
 
 type solution struct {
 	srcStoreID  uint64
@@ -503,7 +458,6 @@
 	var ops []*operator.Operator = nil
 	var infls []Influence = nil
 
-<<<<<<< HEAD
 	for srcStoreID := range bs.filterSrcStores() {
 		bs.cur.srcStoreID = srcStoreID
 
@@ -526,22 +480,6 @@
 					}
 				}
 			}
-=======
-	for _, srcPeerStat := range bs.getPeerList() {
-		bs.srcPeerStat = srcPeerStat
-		bs.region = bs.getRegion()
-		if bs.region == nil {
-			continue
-		}
-		dstCandidates := bs.getDstCandidateIDs()
-		if len(dstCandidates) <= 0 {
-			continue
-		}
-		bs.dstStoreID = bs.selectDstStoreID(dstCandidates)
-		ops := bs.buildOperators()
-		if len(ops) > 0 {
-			return ops
->>>>>>> 7c7efcd5
 		}
 	}
 
@@ -562,25 +500,12 @@
 	}
 }
 
-<<<<<<< HEAD
 func (bs *balanceSolver) filterSrcStores() map[uint64]*storeLoadDetail {
 	ret := make(map[uint64]*storeLoadDetail)
 	for id, detail := range bs.stLoadDetail {
 		if bs.cluster.GetStore(id) == nil {
 			log.Error("failed to get the source store", zap.Uint64("store-id", id))
 			continue
-=======
-func (bs *balanceSolver) selectSrcStoreID() uint64 {
-	var id uint64
-	switch bs.opTy {
-	case movePeer:
-		id = selectSrcStoreByByteRate(bs.stLoadDetail)
-	case transferLeader:
-		if bs.rwTy == write {
-			id = selectSrcStoreByCount(bs.stLoadDetail)
-		} else {
-			id = selectSrcStoreByByteRate(bs.stLoadDetail)
->>>>>>> 7c7efcd5
 		}
 		if len(detail.HotPeers) == 0 {
 			continue
@@ -590,17 +515,10 @@
 	return ret
 }
 
-<<<<<<< HEAD
 func (bs *balanceSolver) getHotPeers() []*statistics.HotPeerStat {
 	ret := bs.stLoadDetail[bs.cur.srcStoreID].HotPeers
 	sort.Slice(ret, func(i, j int) bool {
 		return ret[i].GetBytesRate() > ret[j].GetBytesRate()
-=======
-func (bs *balanceSolver) getPeerList() []*statistics.HotPeerStat {
-	ret := bs.stLoadDetail[bs.srcStoreID].HotPeers
-	bs.sche.r.Shuffle(len(ret), func(i, j int) {
-		ret[i], ret[j] = ret[j], ret[i]
->>>>>>> 7c7efcd5
 	})
 	if len(ret) > 1000 {
 		ret = ret[:1000]
@@ -725,8 +643,7 @@
 	return ret
 }
 
-<<<<<<< HEAD
-// betterSolution returns true if `bs.cur` is a betterSolution solution than `bs.best`.
+// betterThan checks if `bs.cur` is a better solution than `old`.
 func (bs *balanceSolver) betterThan(old *solution) bool {
 	if old == nil {
 		return true
@@ -754,23 +671,6 @@
 		} else if curByteRk < oldByteRk {
 			return false
 		}
-=======
-func (bs *balanceSolver) selectDstStoreID(candidateIDs map[uint64]struct{}) uint64 {
-	candidateLoadDetail := make(map[uint64]*storeLoadDetail, len(candidateIDs))
-	for id := range candidateIDs {
-		candidateLoadDetail[id] = bs.stLoadDetail[id]
-	}
-	switch bs.opTy {
-	case movePeer:
-		return selectDstStoreByByteRate(candidateLoadDetail, bs.srcPeerStat.GetBytesRate(), bs.stLoadDetail[bs.srcStoreID])
-	case transferLeader:
-		if bs.rwTy == write {
-			return selectDstStoreByCount(candidateLoadDetail, bs.srcPeerStat.GetBytesRate(), bs.stLoadDetail[bs.srcStoreID])
-		}
-		return selectDstStoreByByteRate(candidateLoadDetail, bs.srcPeerStat.GetBytesRate(), bs.stLoadDetail[bs.srcStoreID])
-	default:
-		return 0
->>>>>>> 7c7efcd5
 	}
 
 	return false
@@ -853,28 +753,16 @@
 
 	switch bs.opTy {
 	case movePeer:
-<<<<<<< HEAD
 		srcPeer := bs.cur.region.GetStorePeer(bs.cur.srcStoreID) // checked in getRegionAndSrcPeer
 		dstPeer := &metapb.Peer{StoreId: bs.cur.dstStoreID, IsLearner: srcPeer.IsLearner}
 		bs.sche.peerLimit = bs.sche.adjustBalanceLimit(bs.cur.srcStoreID, bs.stLoadDetail)
 		op, err = operator.CreateMovePeerOperator("move-hot-"+bs.rwTy.String()+"-region", bs.cluster, bs.cur.region, operator.OpHotRegion, bs.cur.srcStoreID, dstPeer)
-=======
-		srcPeer := bs.region.GetStorePeer(bs.srcStoreID) // checked in getRegionAndSrcPeer
-		dstPeer := &metapb.Peer{StoreId: bs.dstStoreID, IsLearner: srcPeer.IsLearner}
-		bs.sche.peerLimit = bs.sche.adjustBalanceLimit(bs.srcStoreID, bs.stLoadDetail)
-		op, err = operator.CreateMovePeerOperator("move-hot-"+bs.rwTy.String()+"-region", bs.cluster, bs.region, operator.OpHotRegion, bs.srcStoreID, dstPeer)
->>>>>>> 7c7efcd5
 	case transferLeader:
 		if bs.cur.region.GetStoreVoter(bs.cur.dstStoreID) == nil {
 			return nil, nil
 		}
-<<<<<<< HEAD
 		bs.sche.leaderLimit = bs.sche.adjustBalanceLimit(bs.cur.srcStoreID, bs.stLoadDetail)
 		op, err = operator.CreateTransferLeaderOperator("transfer-hot-"+bs.rwTy.String()+"-leader", bs.cluster, bs.cur.region, bs.cur.srcStoreID, bs.cur.dstStoreID, operator.OpHotRegion)
-=======
-		bs.sche.leaderLimit = bs.sche.adjustBalanceLimit(bs.srcStoreID, bs.stLoadDetail)
-		op, err = operator.CreateTransferLeaderOperator("transfer-hot-"+bs.rwTy.String()+"-leader", bs.cluster, bs.region, bs.srcStoreID, bs.dstStoreID, operator.OpHotRegion)
->>>>>>> 7c7efcd5
 	}
 
 	if err != nil {
@@ -892,106 +780,8 @@
 	if bs.opTy == transferLeader && bs.rwTy == write {
 		infl.ByteRate = 0
 	}
-<<<<<<< HEAD
 
 	return []*operator.Operator{op}, []Influence{infl}
-=======
-	bs.sche.addPendingInfluence(op, bs.srcStoreID, bs.dstStoreID, infl, bs.rwTy, bs.opTy)
-
-	return []*operator.Operator{op}
-}
-
-// Sort stores according to their load prediction.
-func sortStores(loadDetail map[uint64]*storeLoadDetail, better func(lp1, lp2 *storeLoadPred) bool) []uint64 {
-	ids := make([]uint64, 0, len(loadDetail))
-	for id := range loadDetail {
-		ids = append(ids, id)
-	}
-	sort.Slice(ids, func(i, j int) bool {
-		id1, id2 := ids[i], ids[j]
-		return better(loadDetail[id1].LoadPred, loadDetail[id2].LoadPred)
-	})
-	return ids
-}
-
-// Prefer store with larger `count`.
-func selectSrcStoreByCount(loadDetail map[uint64]*storeLoadDetail) uint64 {
-	stores := sortStores(loadDetail, func(lp1, lp2 *storeLoadPred) bool {
-		ld1, ld2 := lp1.min(), lp2.min()
-		if ld1.Count > ld2.Count ||
-			(ld1.Count == ld2.Count && ld1.ByteRate > ld2.ByteRate) {
-			return true
-		}
-		return false
-	})
-
-	if len(stores) > 0 && loadDetail[stores[0]].LoadPred.Current.Count > 1 {
-		return stores[0]
-	}
-	return 0
-}
-
-// Prefer store with larger `byteRate`.
-func selectSrcStoreByByteRate(loadDetail map[uint64]*storeLoadDetail) uint64 {
-	stores := sortStores(loadDetail, func(lp1, lp2 *storeLoadPred) bool {
-		ld1, ld2 := lp1.min(), lp2.min()
-		if ld1.ByteRate > ld2.ByteRate ||
-			(ld1.ByteRate == ld2.ByteRate && ld1.Count > ld2.Count) {
-			return true
-		}
-		return false
-	})
-
-	for _, id := range stores {
-		if loadDetail[id].LoadPred.Current.Count > 1 {
-			return id
-		}
-	}
-	return 0
-}
-
-// Prefer store with smaller `count`.
-func selectDstStoreByCount(candidates map[uint64]*storeLoadDetail, regionBytesRate float64, srcLoadDetail *storeLoadDetail) uint64 {
-	stores := sortStores(candidates, func(lp1, lp2 *storeLoadPred) bool {
-		ld1, ld2 := lp1.max(), lp2.max()
-		if ld1.Count < ld2.Count ||
-			(ld1.Count == ld2.Count && ld1.ByteRate < ld2.ByteRate) {
-			return true
-		}
-		return false
-	})
-
-	srcLoad := srcLoadDetail.LoadPred.min()
-	for _, id := range stores {
-		dstLoad := candidates[id].LoadPred.max()
-		if srcLoad.Count-1 >= dstLoad.Count+1 &&
-			srcLoad.ByteRate*hotRegionScheduleFactor > dstLoad.ByteRate+regionBytesRate {
-			return id
-		}
-	}
-	return 0
-}
-
-// Prefer store with smaller `byteRate`.
-func selectDstStoreByByteRate(candidates map[uint64]*storeLoadDetail, regionBytesRate float64, srcLoadDetail *storeLoadDetail) uint64 {
-	stores := sortStores(candidates, func(lp1, lp2 *storeLoadPred) bool {
-		ld1, ld2 := lp1.max(), lp2.max()
-		if ld1.ByteRate < ld2.ByteRate ||
-			(ld1.ByteRate == ld2.ByteRate && ld1.Count < ld2.Count) {
-			return true
-		}
-		return false
-	})
-
-	srcLoad := srcLoadDetail.LoadPred.min()
-	for _, id := range stores {
-		dstLoad := candidates[id].LoadPred.max()
-		if srcLoad.ByteRate*hotRegionScheduleFactor > dstLoad.ByteRate+regionBytesRate {
-			return id
-		}
-	}
-	return 0
->>>>>>> 7c7efcd5
 }
 
 func (h *hotScheduler) adjustBalanceLimit(storeID uint64, loadDetail map[uint64]*storeLoadDetail) uint64 {
