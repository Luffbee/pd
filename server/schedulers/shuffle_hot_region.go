// Copyright 2018 PingCAP, Inc.
//
// Licensed under the Apache License, Version 2.0 (the "License");
// you may not use this file except in compliance with the License.
// You may obtain a copy of the License at
//
//     http://www.apache.org/licenses/LICENSE-2.0
//
// Unless required by applicable law or agreed to in writing, software
// distributed under the License is distributed on an "AS IS" BASIS,
// See the License for the specific language governing permissions and
// limitations under the License.

package schedulers

import (
	"math/rand"
	"strconv"
	"time"

	"github.com/pingcap/kvproto/pkg/metapb"
	"github.com/pingcap/log"
	"github.com/pingcap/pd/server/core"
	"github.com/pingcap/pd/server/schedule"
	"github.com/pingcap/pd/server/schedule/filter"
	"github.com/pingcap/pd/server/schedule/operator"
	"github.com/pingcap/pd/server/schedule/opt"
	"go.uber.org/zap"
)

const (
	// ShuffleHotRegionName is shuffle hot region scheduler name.
	ShuffleHotRegionName = "shuffle-hot-region-scheduler"
	// ShuffleHotRegionType is shuffle hot region scheduler type.
	ShuffleHotRegionType = "shuffle-hot-region"
)

func init() {
	schedule.RegisterSliceDecoderBuilder(ShuffleHotRegionType, func(args []string) schedule.ConfigDecoder {
		return func(v interface{}) error {
			conf, ok := v.(*shuffleHotRegionSchedulerConfig)
			if !ok {
				return ErrScheduleConfigNotExist
			}
			conf.Limit = uint64(1)
			if len(args) == 1 {
				limit, err := strconv.ParseUint(args[0], 10, 64)
				if err != nil {
					return err
				}
				conf.Limit = limit
			}
			conf.Name = ShuffleHotRegionName
			return nil
		}
	})

	schedule.RegisterScheduler(ShuffleHotRegionType, func(opController *schedule.OperatorController, storage *core.Storage, decoder schedule.ConfigDecoder) (schedule.Scheduler, error) {
		conf := &shuffleHotRegionSchedulerConfig{Limit: uint64(1)}
		if err := decoder(conf); err != nil {
			return nil, err
		}
		return newShuffleHotRegionScheduler(opController, conf), nil
	})
}

type shuffleHotRegionSchedulerConfig struct {
	Name  string `json:"name"`
	Limit uint64 `json:"limit"`
}

// ShuffleHotRegionScheduler mainly used to test.
// It will randomly pick a hot peer, and move the peer
// to a random store, and then transfer the leader to
// the hot peer.
type shuffleHotRegionScheduler struct {
	*BaseScheduler
	stLoadInfos *storeLoadInfos
	r           *rand.Rand
	conf        *shuffleHotRegionSchedulerConfig
	types       []rwType
}

// newShuffleHotRegionScheduler creates an admin scheduler that random balance hot regions
func newShuffleHotRegionScheduler(opController *schedule.OperatorController, conf *shuffleHotRegionSchedulerConfig) schedule.Scheduler {
	base := NewBaseScheduler(opController)
	return &shuffleHotRegionScheduler{
		BaseScheduler: base,
		conf:          conf,
		stLoadInfos:   newStoreLoadInfos(),
		types:         []rwType{read, write},
		r:             rand.New(rand.NewSource(time.Now().UnixNano())),
	}
}

func (s *shuffleHotRegionScheduler) GetName() string {
	return s.conf.Name
}

func (s *shuffleHotRegionScheduler) GetType() string {
	return ShuffleHotRegionType
}

func (s *shuffleHotRegionScheduler) EncodeConfig() ([]byte, error) {
	return schedule.EncodeConfig(s.conf)
}

func (s *shuffleHotRegionScheduler) IsScheduleAllowed(cluster opt.Cluster) bool {
	return s.OpController.OperatorCount(operator.OpHotRegion) < s.conf.Limit &&
		s.OpController.OperatorCount(operator.OpRegion) < cluster.GetRegionScheduleLimit() &&
		s.OpController.OperatorCount(operator.OpLeader) < cluster.GetLeaderScheduleLimit()
}

func (s *shuffleHotRegionScheduler) Schedule(cluster opt.Cluster) []*operator.Operator {
	schedulerCounter.WithLabelValues(s.GetName(), "schedule").Inc()
	i := s.r.Int() % len(s.types)
	return s.dispatch(s.types[i], cluster)
}

func (s *shuffleHotRegionScheduler) dispatch(typ rwType, cluster opt.Cluster) []*operator.Operator {
	storesStats := cluster.GetStoresStats()
	minHotDegree := cluster.GetHotRegionCacheHitsThreshold()
	switch typ {
	case read:
		s.stLoadInfos.ReadLeaders = summaryStoresLoad(
<<<<<<< HEAD
			s.GetName(),
=======
>>>>>>> 7c7efcd5
			storesStats.GetStoresBytesReadStat(),
			map[uint64]Influence{},
			cluster.RegionReadStats(),
			minHotDegree,
			read, core.LeaderKind)
		return s.randomSchedule(cluster, s.stLoadInfos.ReadLeaders)
	case write:
		s.stLoadInfos.WriteLeaders = summaryStoresLoad(
<<<<<<< HEAD
			s.GetName(),
=======
>>>>>>> 7c7efcd5
			storesStats.GetStoresBytesWriteStat(),
			map[uint64]Influence{},
			cluster.RegionWriteStats(),
			minHotDegree,
			write, core.LeaderKind)
		return s.randomSchedule(cluster, s.stLoadInfos.WriteLeaders)
	}
	return nil
}

func (s *shuffleHotRegionScheduler) randomSchedule(cluster opt.Cluster, loadDetail map[uint64]*storeLoadDetail) []*operator.Operator {
	for _, detail := range loadDetail {
		if len(detail.HotPeers) < 1 {
			continue
		}
		i := s.r.Intn(len(detail.HotPeers))
		r := detail.HotPeers[i]
		// select src region
		srcRegion := cluster.GetRegion(r.RegionID)
		if srcRegion == nil || len(srcRegion.GetDownPeers()) != 0 || len(srcRegion.GetPendingPeers()) != 0 {
			continue
		}
		srcStoreID := srcRegion.GetLeader().GetStoreId()
		srcStore := cluster.GetStore(srcStoreID)
		if srcStore == nil {
			log.Error("failed to get the source store", zap.Uint64("store-id", srcStoreID))
		}

		var scoreGuard filter.Filter
		if cluster.IsPlacementRulesEnabled() {
			scoreGuard = filter.NewRuleFitFilter(s.GetName(), cluster, srcRegion, srcStoreID)
		} else {
			scoreGuard = filter.NewDistinctScoreFilter(s.GetName(), cluster.GetLocationLabels(), cluster.GetRegionStores(srcRegion), srcStore)
		}

		filters := []filter.Filter{
			filter.StoreStateFilter{ActionScope: s.GetName(), MoveRegion: true},
			filter.NewExcludedFilter(s.GetName(), srcRegion.GetStoreIds(), srcRegion.GetStoreIds()),
			scoreGuard,
		}
		stores := cluster.GetStores()
		destStoreIDs := make([]uint64, 0, len(stores))
		for _, store := range stores {
			if filter.Target(cluster, store, filters) {
				continue
			}
			destStoreIDs = append(destStoreIDs, store.GetID())
		}
		if len(destStoreIDs) == 0 {
			return nil
		}
		// random pick a dest store
		destStoreID := destStoreIDs[s.r.Intn(len(destStoreIDs))]
		if destStoreID == 0 {
			return nil
		}
		srcPeer := srcRegion.GetStorePeer(srcStoreID)
		if srcPeer == nil {
			return nil
		}
		destPeer := &metapb.Peer{StoreId: destStoreID}
		op, err := operator.CreateMoveLeaderOperator("random-move-hot-leader", cluster, srcRegion, operator.OpRegion|operator.OpLeader, srcStoreID, destPeer)
		if err != nil {
			log.Debug("fail to create move leader operator", zap.Error(err))
			return nil
		}
		op.Counters = append(op.Counters, schedulerCounter.WithLabelValues(s.GetName(), "new-operator"))
		return []*operator.Operator{op}
	}
	schedulerCounter.WithLabelValues(s.GetName(), "skip").Inc()
	return nil
}<|MERGE_RESOLUTION|>--- conflicted
+++ resolved
@@ -123,10 +123,6 @@
 	switch typ {
 	case read:
 		s.stLoadInfos.ReadLeaders = summaryStoresLoad(
-<<<<<<< HEAD
-			s.GetName(),
-=======
->>>>>>> 7c7efcd5
 			storesStats.GetStoresBytesReadStat(),
 			map[uint64]Influence{},
 			cluster.RegionReadStats(),
@@ -135,10 +131,6 @@
 		return s.randomSchedule(cluster, s.stLoadInfos.ReadLeaders)
 	case write:
 		s.stLoadInfos.WriteLeaders = summaryStoresLoad(
-<<<<<<< HEAD
-			s.GetName(),
-=======
->>>>>>> 7c7efcd5
 			storesStats.GetStoresBytesWriteStat(),
 			map[uint64]Influence{},
 			cluster.RegionWriteStats(),
